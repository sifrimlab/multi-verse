--- conflicted
+++ resolved
@@ -159,7 +159,11 @@
         self.n_iteration = mofa_params.get("n_iteration")
         self.umap_random_state=mofa_params.get("umap_random_state")
         self.umap_color_type=mofa_params.get("umap_color_type")
-        self.outfilepath = None
+
+        if self.umap_color_type not in self.dataset.obs:    
+            print(f"Warning: '{self.umap_color_type}' not found in dataset. Defaulting to None for coloring.")
+            self.umap_color_type = None  # Fallback to None if not found
+
 
         # Output for MOFA+ model is in ./outputs/mofa_output
         self.output_dir = os.path.join(self.outdir, "mofa_output")
@@ -183,18 +187,9 @@
         Train the MOFA model.
         """
         print("Training MOFA+ Model")
-<<<<<<< HEAD
-        self.outfilepath = os.path.join(self.output_dir, f"mofa_{self.dataset_name}.hdf5")
-        try:
-            mu.tl.mofa(data=self.dataset, n_factors=self.n_factors, 
-                       outfile=self.outfilepath, gpu_mode=self.gpu_mode)
-            print(f"Model saved at: {self.outfilepath}")
-            print("Training completed.")
-=======
         try:
             mu.tl.mofa(data=self.dataset, n_factors=self.n_factors, gpu_mode=self.gpu_mode)
             print(f"MOFA+ training completed with {self.n_factors} factors")
->>>>>>> 24104aa4
         except Exception as e:
             print(f"Error during training: {e}")
             raise
@@ -210,20 +205,6 @@
         Load latent data from the saved MOFA+ HDF5 file.
         """
         try:
-<<<<<<< HEAD
-            print(f"Loading latent data from {self.outfilepath}")
-
-            # Use `muon` to load the MOFA+ HDF5 file
-            if not os.path.exists(self.outfilepath):
-                raise FileNotFoundError(f"File not found: {self.outfilepath}")
-
-            # Load the HDF5 file
-            mofa_output = mu.read(self.outfilepath)
-
-            print("Latent data successfully loaded.")
-            return mofa_output
-
-=======
             # Save the latent embeddings to the dataset object
             print("Saving MOFA+ latent embeddings as .h5ad file to dataset...")
             # Modify AnnData object for scib evaluation
@@ -242,13 +223,10 @@
             adata.obs["batch"] = "batch_1"
             adata.write(self.latent_filepath)
             print(f"Latent data saved to {self.latent_filepath}")
->>>>>>> 24104aa4
         except Exception as e:
             print(f"Error loading latent data: {e}")
             raise
 
-<<<<<<< HEAD
-=======
     def load_latent(self):
         """Load latent data from saved .h5ad files."""
         print(f"Loading latent data from {self.latent_filepath}")
@@ -260,7 +238,6 @@
             print(f"File not found: {self.latent_filepath}")
         return self.dataset
 
->>>>>>> 24104aa4
 
     def umap(self):
         """Generate UMAP visualization."""
