--- conflicted
+++ resolved
@@ -34,13 +34,8 @@
   },
   "model": {
     "is_mofa+": true,
-<<<<<<< HEAD
-    "is_pca": false,
-    "is_multivi": false,
-=======
     "is_pca": true,
     "is_multivi": true,
->>>>>>> 24104aa4
     "is_mowgli": false,
     "pca": {
       "n_components": 20,
@@ -56,29 +51,18 @@
       "umap_color_type": "cell_type"
     },
     "multivi": {
-<<<<<<< HEAD
-      "device": "gpu",
-      "protein_expression_obsm_key": null,
-      "max_epochs": 5,
-      "learning_rate": 0.01,
-=======
       "device": "cuda:1",
       "max_epochs": 500,
       "learning_rate": 0.0001,
->>>>>>> 24104aa4
       "umap_color_type": "cell_type"
     },
     "mowgli": {
       "device": "cuda:0",
-<<<<<<< HEAD
-      "latent_dimensions": 15,
-=======
       "latent_dimensions": 5,
       "optimizer": "sgd",
       "learning_rate": 0.01,
       "tol_inner": 1e-5,
       "max_iter_inner": 800,
->>>>>>> 24104aa4
       "umap_use_representation": "X_mowgli",
       "umap_num_neighbors": 20,
       "learning_rate": 0.01,
